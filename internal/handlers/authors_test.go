package handlers_test

import (
	"context"
	"errors"
	"fmt"
	"lucienne/internal/domain"
	"lucienne/internal/handlers"
	"lucienne/internal/infra/repository" // Importado para usar o erro customizado
	"net/http"
	"net/http/httptest"
	"net/url"
	"strings"
	"testing"

	"github.com/gorilla/mux"
)

// MockAuthorRepository é uma implementação falsa do repositório para testes unitários dos handlers.
type MockAuthorRepository struct {
	CreateAuthorFunc func(ctx context.Context, author *domain.Author) error
	UpdateAuthorFunc func(ctx context.Context, id int, name string) error
}

// CreateAuthor implementa a interface repository.AuthorRepository.
func (m *MockAuthorRepository) CreateAuthor(ctx context.Context, author *domain.Author) error {
	if m.CreateAuthorFunc != nil {
		return m.CreateAuthorFunc(ctx, author)
	}
	return nil
}

<<<<<<< HEAD
// UpdateAuthor implementa a interface repository.AuthorRepository.
func (m *MockAuthorRepository) UpdateAuthor(ctx context.Context, id int, name string) error {
	if m.UpdateAuthorFunc != nil {
		return m.UpdateAuthorFunc(ctx, id, name)
	}
	return nil
=======
func TestNewAuthorForm(t *testing.T) {

	t.Run("deve retornar status 200 e o placeholder do formulário", func(t *testing.T) {
		handler := NewAuthorHandler(nil)

		// Cria uma nova requisição HTTP do tipo GET para a rota /authors/new.
		req := httptest.NewRequest("GET", "/authors/new", nil)

		rr := httptest.NewRecorder()

		// Precisamos de um roteador para despachar a requisição para o handler correto.
		// Aqui, criamos um novo roteador usando o mux.
		router := mux.NewRouter()
		// Define as rotas do AuthorHandler no roteador.
		handler.DefineAuthors(router)

		// Serve a requisição HTTP usando o roteador, que irá chamar o handler apropriado.
		router.ServeHTTP(rr, req)

		// Verifica se o código de status retornado é 200 (OK).
		if status := rr.Code; status != http.StatusOK {
			t.Errorf("handler retornou status code errado: got %v want %v", status, http.StatusOK)
		}

		// Define o corpo esperado da resposta.
		expectedBody := "o formulário de criação de autor será exibido aqui"
		// Verifica se o corpo da resposta contém a string esperada.
		if !strings.Contains(rr.Body.String(), expectedBody) {
			t.Errorf("handler retornou corpo inesperado: got %q want to contain %q", rr.Body.String(), expectedBody)
		}
	})
>>>>>>> de2111ae
}

func TestCreateAuthorHandler(t *testing.T) {
	testCases := []struct {
		name                 string
		formName             string
		mockRepo             *MockAuthorRepository
		expectedStatusCode   int
		expectedBodyContains string
	}{
		{
			name:     "deve criar um autor com sucesso",
			formName: "Novo Autor",
			mockRepo: &MockAuthorRepository{
				CreateAuthorFunc: func(ctx context.Context, author *domain.Author) error {
					return nil // Simula que a criação no banco foi bem-sucedida
				},
			},
			expectedStatusCode:   http.StatusCreated,
			expectedBodyContains: "Autor criado com sucesso: Novo Autor",
		},
		{
			name:     "deve retornar erro 409 ao tentar criar um autor que já existe",
			formName: "Autor Existente",
			mockRepo: &MockAuthorRepository{
				CreateAuthorFunc: func(ctx context.Context, author *domain.Author) error {
					return repository.ErrAuthorAlreadyExists // Simula erro de duplicidade do DB
				},
			},
			expectedStatusCode:   http.StatusConflict,
			expectedBodyContains: "Erro: O autor 'Autor Existente' já está cadastrado.",
		},
		{
			name:                 "deve retornar erro 400 se o nome estiver em branco",
			formName:             "  ",
			mockRepo:             &MockAuthorRepository{}, // O repositório não será chamado
			expectedStatusCode:   http.StatusBadRequest,
			expectedBodyContains: `O campo "name" é obrigatório`,
		},
		{
			name:     "deve retornar erro 500 se houver erro ao criar o autor",
			formName: "Autor com Falha",
			mockRepo: &MockAuthorRepository{
				CreateAuthorFunc: func(ctx context.Context, author *domain.Author) error {
					// Simula um erro genérico do DB na criação
					return errors.New("erro de disco no banco de dados")
				},
			},
			expectedStatusCode:   http.StatusInternalServerError,
			expectedBodyContains: "Erro interno ao criar autor",
		},
	}

	for _, tc := range testCases {
		t.Run(tc.name, func(t *testing.T) {
			// Configuração do teste
<<<<<<< HEAD
			handler := handlers.NewAuthorHandler(tc.mockRepo)
=======
			handler := NewAuthorHandler(tc.mockRepo)
>>>>>>> de2111ae
			router := mux.NewRouter()
			handler.DefineAuthors(router)

			formData := url.Values{}
			formData.Set("name", tc.formName)

			req := httptest.NewRequest("POST", "/authors", strings.NewReader(formData.Encode()))
			req.Header.Add("Content-Type", "application/x-www-form-urlencoded")
			rr := httptest.NewRecorder()

			// Execução
			// Usamos o roteador para servir a requisição, o que é mais próximo do comportamento real.
			router.ServeHTTP(rr, req)

			// Verificação
			if status := rr.Code; status != tc.expectedStatusCode {
				t.Errorf("handler retornou status code errado: got %v want %v", status, tc.expectedStatusCode)
			}

			if !strings.Contains(rr.Body.String(), tc.expectedBodyContains) {
				t.Errorf("handler retornou corpo inesperado: got %q want to contain %q", rr.Body.String(), tc.expectedBodyContains)
			}
		})
	}
}

func TestUpdateAuthorHandler(t *testing.T) {
	testCases := []struct {
		name                 string
		authorID             string // ID na URL, como string
		formName             string
		mockRepo             *MockAuthorRepository
		expectedStatusCode   int
		expectedBodyContains string
	}{
		{
			name:     "deve atualizar um autor com sucesso",
			authorID: "1",
			formName: "Nome Atualizado",
			mockRepo: &MockAuthorRepository{
				UpdateAuthorFunc: func(ctx context.Context, id int, name string) error {
					if id == 1 && name == "Nome Atualizado" {
						return nil // Sucesso
					}
					return errors.New("mock recebeu dados inesperados")
				},
			},
			expectedStatusCode:   http.StatusOK,
			expectedBodyContains: "Autor atualizado com sucesso",
		},
		{
			name:     "deve retornar 404 se o autor não for encontrado",
			authorID: "999",
			formName: "Nome Qualquer",
			mockRepo: &MockAuthorRepository{
				UpdateAuthorFunc: func(ctx context.Context, id int, name string) error {
					return repository.ErrAuthorNotFound // Simula erro do repositório
				},
			},
			expectedStatusCode:   http.StatusNotFound,
			expectedBodyContains: "Autor não encontrado",
		},
		{
			name:                 "deve retornar 400 se o nome estiver em branco",
			authorID:             "1",
			formName:             "  ",
			mockRepo:             &MockAuthorRepository{}, // O repositório não será chamado
			expectedStatusCode:   http.StatusBadRequest,
			expectedBodyContains: `O campo "name" é obrigatório`,
		},
		{
			name:                 "deve retornar 400 se o ID for inválido",
			authorID:             "abc", // ID não numérico
			formName:             "Nome Válido",
			mockRepo:             &MockAuthorRepository{}, // O repositório não será chamado
			expectedStatusCode:   http.StatusBadRequest,
			expectedBodyContains: "ID inválido",
		},
		{
			name:     "deve retornar 500 em caso de erro genérico do repositório",
			authorID: "1",
			formName: "Nome Válido",
			mockRepo: &MockAuthorRepository{
				UpdateAuthorFunc: func(ctx context.Context, id int, name string) error {
					return errors.New("erro de disco no banco de dados")
				},
			},
			expectedStatusCode:   http.StatusInternalServerError,
			expectedBodyContains: "Erro ao atualizar autor",
		},
	}

	for _, tc := range testCases {
		t.Run(tc.name, func(t *testing.T) {
			handler := handlers.NewAuthorHandler(tc.mockRepo)
			formData := url.Values{}
			formData.Set("name", tc.formName)
			req := httptest.NewRequest("PATCH", fmt.Sprintf("/authors/%s", tc.authorID), strings.NewReader(formData.Encode()))
			req.Header.Add("Content-Type", "application/x-www-form-urlencoded")
			rr := httptest.NewRecorder()

			// O handler UpdateAuthor depende do mux para extrair o ID da URL.
			// Portanto, precisamos criar um roteador para o teste.
			router := mux.NewRouter()
			router.HandleFunc("/authors/{id}", handler.UpdateAuthor)
			router.ServeHTTP(rr, req)

			if status := rr.Code; status != tc.expectedStatusCode {
				t.Errorf("handler retornou status code errado: got %v want %v", status, tc.expectedStatusCode)
			}

			if !strings.Contains(rr.Body.String(), tc.expectedBodyContains) {
				t.Errorf("handler retornou corpo inesperado: got %q want to contain %q", rr.Body.String(), tc.expectedBodyContains)
			}
		})
	}
}<|MERGE_RESOLUTION|>--- conflicted
+++ resolved
@@ -30,46 +30,12 @@
 	return nil
 }
 
-<<<<<<< HEAD
 // UpdateAuthor implementa a interface repository.AuthorRepository.
 func (m *MockAuthorRepository) UpdateAuthor(ctx context.Context, id int, name string) error {
 	if m.UpdateAuthorFunc != nil {
 		return m.UpdateAuthorFunc(ctx, id, name)
 	}
 	return nil
-=======
-func TestNewAuthorForm(t *testing.T) {
-
-	t.Run("deve retornar status 200 e o placeholder do formulário", func(t *testing.T) {
-		handler := NewAuthorHandler(nil)
-
-		// Cria uma nova requisição HTTP do tipo GET para a rota /authors/new.
-		req := httptest.NewRequest("GET", "/authors/new", nil)
-
-		rr := httptest.NewRecorder()
-
-		// Precisamos de um roteador para despachar a requisição para o handler correto.
-		// Aqui, criamos um novo roteador usando o mux.
-		router := mux.NewRouter()
-		// Define as rotas do AuthorHandler no roteador.
-		handler.DefineAuthors(router)
-
-		// Serve a requisição HTTP usando o roteador, que irá chamar o handler apropriado.
-		router.ServeHTTP(rr, req)
-
-		// Verifica se o código de status retornado é 200 (OK).
-		if status := rr.Code; status != http.StatusOK {
-			t.Errorf("handler retornou status code errado: got %v want %v", status, http.StatusOK)
-		}
-
-		// Define o corpo esperado da resposta.
-		expectedBody := "o formulário de criação de autor será exibido aqui"
-		// Verifica se o corpo da resposta contém a string esperada.
-		if !strings.Contains(rr.Body.String(), expectedBody) {
-			t.Errorf("handler retornou corpo inesperado: got %q want to contain %q", rr.Body.String(), expectedBody)
-		}
-	})
->>>>>>> de2111ae
 }
 
 func TestCreateAuthorHandler(t *testing.T) {
@@ -126,11 +92,7 @@
 	for _, tc := range testCases {
 		t.Run(tc.name, func(t *testing.T) {
 			// Configuração do teste
-<<<<<<< HEAD
 			handler := handlers.NewAuthorHandler(tc.mockRepo)
-=======
-			handler := NewAuthorHandler(tc.mockRepo)
->>>>>>> de2111ae
 			router := mux.NewRouter()
 			handler.DefineAuthors(router)
 
@@ -142,6 +104,8 @@
 			rr := httptest.NewRecorder()
 
 			// Execução
+			// Usamos o roteador para servir a requisição, o que é mais próximo do comportamento real.
+			router.ServeHTTP(rr, req)
 			// Usamos o roteador para servir a requisição, o que é mais próximo do comportamento real.
 			router.ServeHTTP(rr, req)
 
