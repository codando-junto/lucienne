--- conflicted
+++ resolved
@@ -5,26 +5,19 @@
 toolchain go1.24.2
 
 require (
-<<<<<<< HEAD
-	github.com/jackc/pgx/v5 v5.7.4
-=======
 	github.com/golang-migrate/migrate/v4 v4.18.3
 	github.com/gorilla/mux v1.8.1
->>>>>>> 14f51040
+	github.com/jackc/pgx/v5 v5.7.4
 	github.com/joho/godotenv v1.5.1
 )
 
 require (
-<<<<<<< HEAD
-	github.com/gorilla/mux v1.8.1
+	github.com/hashicorp/errwrap v1.1.0 // indirect
+	github.com/hashicorp/go-multierror v1.1.1 // indirect
 	github.com/jackc/pgpassfile v1.0.0 // indirect
 	github.com/jackc/pgservicefile v0.0.0-20240606120523-5a60cdf6a761 // indirect
-	golang.org/x/crypto v0.31.0 // indirect
-	golang.org/x/text v0.21.0 // indirect
-=======
-	github.com/hashicorp/errwrap v1.1.0 // indirect
-	github.com/hashicorp/go-multierror v1.1.1 // indirect
 	github.com/lib/pq v1.10.9 // indirect
 	go.uber.org/atomic v1.7.0 // indirect
->>>>>>> 14f51040
+	golang.org/x/crypto v0.36.0 // indirect
+	golang.org/x/text v0.23.0 // indirect
 )