--- conflicted
+++ resolved
@@ -1,15 +1,9 @@
 package main
 
 import (
-<<<<<<< HEAD
-	"log"
-	"lucienne/config"
-	"lucienne/internal/handlers"
-=======
 	"context"
 	"log"
 	"lucienne/config"
->>>>>>> f017abc5
 	"net/http"
 
 	"lucienne/internal/handlers"
@@ -19,41 +13,13 @@
 	_ "github.com/golang-migrate/migrate/v4/database/postgres"
 	_ "github.com/golang-migrate/migrate/v4/source/file"
 	"github.com/gorilla/mux"
-<<<<<<< HEAD
-)
-
-const (
-	MIGRATIONS_PATH = "file://db/migrations"
-	SEEDS_PATH      = "file://db/seeds"
-)
-=======
-)
-
-const (
-	MIGRATIONS_PATH = "file://db/migrations"
-	SEEDS_PATH      = "file://db/seeds"
-)
-
-func main() {
-
-	database.ConnectDB()
-	defer database.Conn.Close(context.Background())
-
-	port := os.Getenv("APP_PORT")
-	if port == "" {
-		port = "9090"
-	}
->>>>>>> f017abc5
 
 func main() {
 	r := mux.NewRouter()
 
 	r.HandleFunc("/health", HealthHandler).Methods("GET")
-<<<<<<< HEAD
 	handlers.DefineAuthors(r)
-=======
-	r.HandleFunc("/authors", handlers.CreateAuthorHandler).Methods("POST")
->>>>>>> f017abc5
+
 
 	log.Println("Rodando na porta: " + config.EnvVariables.AppPort)
 	log.Fatal(http.ListenAndServe(":"+config.EnvVariables.AppPort, r))
