package main

import (
	"log"
	"lucienne/config"
<<<<<<< HEAD
	"net/http"
=======
	"lucienne/internal/infra/database"
	"lucienne/internal/infra/repository"
	"net/http"

	"lucienne/internal/handlers"
>>>>>>> aae2d903

	"github.com/golang-migrate/migrate/v4"
	_ "github.com/golang-migrate/migrate/v4/database/postgres"
	_ "github.com/golang-migrate/migrate/v4/source/file"
	"github.com/gorilla/mux"
)

const (
<<<<<<< HEAD
	MIGRATIONS_PATH     = "file://db/migrations"
	SEEDS_PATH          = "file://db/seeds"
	AssetsPath          = "assets"
	CompiledAssetsPath  = "public/assets"
	AssetsBuildFilePath = "public/build.json"
	ViewsPath           = "internal/views"
	AssetsServerPath    = "/assets"
=======
	MigrationsPath = "file://db/migrations"
	SeedsPath      = "file://db/seeds"
>>>>>>> aae2d903
)

func main() {
	r := mux.NewRouter()
<<<<<<< HEAD

	r.HandleFunc("/health", HealthHandler).Methods("GET")
	r.PathPrefix(AssetsServerPath).Handler(http.StripPrefix(AssetsServerPath, http.FileServer(http.Dir(CompiledAssetsPath))))

	log.Println("Rodando na porta: " + config.EnvVariables.AppPort)
	log.Fatal(http.ListenAndServe(":"+config.EnvVariables.AppPort, r))
}
=======

	// Injeção de Dependência
	authorRepo := repository.NewPostgresAuthorRepository()
	authorHandler := handlers.NewAuthorHandler(authorRepo)
>>>>>>> aae2d903

	handlers.ReturnHealth(r)
	authorHandler.DefineAuthors(r)

	log.Println("Rodando na porta: " + config.EnvVariables.AppPort)
	log.Fatal(http.ListenAndServe(":"+config.EnvVariables.AppPort, r))
}

func init() {
	config.EnvVariables.Load()
<<<<<<< HEAD
	config.Application.Configure(config.EnvVariables.AppEnv)
	config.Assets.Configure(AssetsPath, CompiledAssetsPath, AssetsBuildFilePath)

	m, err := migrate.New(
		MIGRATIONS_PATH,
=======
	database.ConnectDB()

	m, err := migrate.New(
		MigrationsPath,
>>>>>>> aae2d903
		config.EnvVariables.DatabaseURL,
	)
	if err != nil {
		log.Fatal(err)
	}

	log.Println("Iniciando migrações...")
	if err := m.Up(); err != nil {
		if err == migrate.ErrNoChange {
			log.Println("Nenhuma migração pendente. Banco de dados já está atualizado.")
		} else {
			log.Fatalf("Erro ao aplicar migrações: %v", err)
		}
	} else {
		log.Println("Migrações aplicadas com sucesso.")
	}

	// Log do estado atual das migrações
	version, dirty, err := m.Version()
	if err != nil {
		log.Fatalf("Erro ao obter versão das migrações: %v", err)
	}
	log.Printf("Versão atual do banco de dados: %d, Dirty: %v", version, dirty)

<<<<<<< HEAD
	if config.EnvVariables.AppEnv == "development" {
		log.Println("Ambiente de desenvolvimento detectado. Aplicando seed...")
		seed, err := migrate.New(
			SEEDS_PATH,
=======
	// Fechar a instância de migração para liberar a conexão com o banco de dados.
	sourceErr, dbErr := m.Close()
	if sourceErr != nil {
		log.Fatalf("Erro ao fechar o source da migração: %v", sourceErr)
	}
	if dbErr != nil {
		log.Fatalf("Erro ao fechar a conexão do banco de dados da migração: %v", dbErr)
	}

	if config.EnvVariables.AppEnv == "development" {
		log.Println("Ambiente de desenvolvimento detectado. Aplicando seed...")
		seed, err := migrate.New(
			SeedsPath,
>>>>>>> aae2d903
			config.EnvVariables.DatabaseURL)
		if err != nil {
			log.Fatal(err)
		}

		log.Println("Iniciando seed...")
		if err := seed.Up(); err != nil {
			if err == migrate.ErrNoChange {
				log.Println("Nenhum seed pendente. Banco de dados já está atualizado.")
			} else {
				log.Fatalf("Erro ao aplicar seeds: %v", err)
			}
		} else {
			log.Println("Seed aplicadas com sucesso.")
		}

		sourceErr, dbErr := seed.Close()
		if sourceErr != nil {
			log.Fatalf("Erro ao fechar o source do seed: %v", sourceErr)
		}
		if dbErr != nil {
			log.Fatalf("Erro ao fechar a conexão do banco de dados do seed: %v", dbErr)
		}
	}

}<|MERGE_RESOLUTION|>--- conflicted
+++ resolved
@@ -3,15 +3,10 @@
 import (
 	"log"
 	"lucienne/config"
-<<<<<<< HEAD
-	"net/http"
-=======
+	"lucienne/internal/handlers"
 	"lucienne/internal/infra/database"
 	"lucienne/internal/infra/repository"
 	"net/http"
-
-	"lucienne/internal/handlers"
->>>>>>> aae2d903
 
 	"github.com/golang-migrate/migrate/v4"
 	_ "github.com/golang-migrate/migrate/v4/database/postgres"
@@ -20,36 +15,27 @@
 )
 
 const (
-<<<<<<< HEAD
-	MIGRATIONS_PATH     = "file://db/migrations"
-	SEEDS_PATH          = "file://db/seeds"
 	AssetsPath          = "assets"
 	CompiledAssetsPath  = "public/assets"
 	AssetsBuildFilePath = "public/build.json"
 	ViewsPath           = "internal/views"
 	AssetsServerPath    = "/assets"
-=======
-	MigrationsPath = "file://db/migrations"
-	SeedsPath      = "file://db/seeds"
->>>>>>> aae2d903
+	MigrationsPath      = "file://db/migrations"
+	SeedsPath           = "file://db/seeds"
 )
 
 func main() {
 	r := mux.NewRouter()
-<<<<<<< HEAD
 
 	r.HandleFunc("/health", HealthHandler).Methods("GET")
 	r.PathPrefix(AssetsServerPath).Handler(http.StripPrefix(AssetsServerPath, http.FileServer(http.Dir(CompiledAssetsPath))))
 
 	log.Println("Rodando na porta: " + config.EnvVariables.AppPort)
 	log.Fatal(http.ListenAndServe(":"+config.EnvVariables.AppPort, r))
-}
-=======
 
 	// Injeção de Dependência
 	authorRepo := repository.NewPostgresAuthorRepository()
 	authorHandler := handlers.NewAuthorHandler(authorRepo)
->>>>>>> aae2d903
 
 	handlers.ReturnHealth(r)
 	authorHandler.DefineAuthors(r)
@@ -60,18 +46,12 @@
 
 func init() {
 	config.EnvVariables.Load()
-<<<<<<< HEAD
 	config.Application.Configure(config.EnvVariables.AppEnv)
 	config.Assets.Configure(AssetsPath, CompiledAssetsPath, AssetsBuildFilePath)
-
-	m, err := migrate.New(
-		MIGRATIONS_PATH,
-=======
 	database.ConnectDB()
 
 	m, err := migrate.New(
 		MigrationsPath,
->>>>>>> aae2d903
 		config.EnvVariables.DatabaseURL,
 	)
 	if err != nil {
@@ -96,12 +76,6 @@
 	}
 	log.Printf("Versão atual do banco de dados: %d, Dirty: %v", version, dirty)
 
-<<<<<<< HEAD
-	if config.EnvVariables.AppEnv == "development" {
-		log.Println("Ambiente de desenvolvimento detectado. Aplicando seed...")
-		seed, err := migrate.New(
-			SEEDS_PATH,
-=======
 	// Fechar a instância de migração para liberar a conexão com o banco de dados.
 	sourceErr, dbErr := m.Close()
 	if sourceErr != nil {
@@ -111,11 +85,10 @@
 		log.Fatalf("Erro ao fechar a conexão do banco de dados da migração: %v", dbErr)
 	}
 
-	if config.EnvVariables.AppEnv == "development" {
+	if config.Application.IsDevelopment() {
 		log.Println("Ambiente de desenvolvimento detectado. Aplicando seed...")
 		seed, err := migrate.New(
 			SeedsPath,
->>>>>>> aae2d903
 			config.EnvVariables.DatabaseURL)
 		if err != nil {
 			log.Fatal(err)
