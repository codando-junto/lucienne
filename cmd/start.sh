--- conflicted
+++ resolved
@@ -1,8 +1,5 @@
 #!/bin/bash
 sleep 10
-<<<<<<< HEAD
-=======
 npm install
->>>>>>> 6264cdca
 node esbuild.js &
 /go/bin/air